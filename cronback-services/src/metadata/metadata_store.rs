use chrono::Utc;
use lib::prelude::*;
use sea_orm::{ActiveModelTrait, EntityTrait, Set};

use super::db_model::notifications::NotificationSettings;
use super::db_model::{projects, Project, ProjectStatus, Projects};

pub type MetadataStoreError = DatabaseError;

#[derive(Clone)]
pub struct MetadataStore {
    db: Database,
}

impl MetadataStore {
    pub fn new(db: Database) -> Self {
        Self { db }
    }

    pub async fn store_project(
        &self,
        project: Project,
    ) -> Result<(), MetadataStoreError> {
        let active_model: projects::ActiveModel = project.into();
        active_model.insert(&self.db.orm).await?;
        Ok(())
    }

    pub async fn set_status(
        &self,
        id: &ValidShardedId<ProjectId>,
        status: ProjectStatus,
    ) -> Result<(), MetadataStoreError> {
        let active_model = projects::ActiveModel {
            id: Set(id.clone()),
            status: Set(status),
            changed_at: Set(Utc::now()),
            ..Default::default()
        };

        active_model.update(&self.db.orm).await?;
        Ok(())
    }

    pub async fn get_status(
        &self,
        id: &ValidShardedId<ProjectId>,
    ) -> Result<Option<ProjectStatus>, MetadataStoreError> {
        Ok(Projects::find_by_id(id.clone())
            .one(&self.db.orm)
            .await?
            .map(|p| p.status))
    }

    pub async fn set_notification_settings(
        &self,
        id: &ValidShardedId<ProjectId>,
        settings: NotificationSettings,
    ) -> Result<(), MetadataStoreError> {
        let active_model = projects::ActiveModel {
            id: Set(id.clone()),
            notification_settings: Set(settings),
            changed_at: Set(Utc::now()),
            ..Default::default()
        };

        active_model.update(&self.db.orm).await?;
        Ok(())
    }

    pub async fn get_notification_settings(
        &self,
        id: &ValidShardedId<ProjectId>,
    ) -> Result<Option<NotificationSettings>, MetadataStoreError> {
        Ok(Projects::find_by_id(id.clone())
            .one(&self.db.orm)
            .await?
            .map(|p| p.notification_settings))
    }

    pub async fn exists(
        &self,
        id: &ValidShardedId<ProjectId>,
    ) -> Result<bool, MetadataStoreError> {
        Ok(self.get_status(id).await?.is_some())
    }
}

#[cfg(test)]
mod tests {

    use std::collections::HashMap;

    use super::*;
    use crate::metadata::db_model::notifications::{
        EmailNotification,
        NotificationChannel,
        NotificationEvent,
        NotificationSubscription,
        OnRunFailure,
    };
<<<<<<< HEAD
    use crate::metadata::migrate_up;
=======
    use crate::metadata::MetadataService;
>>>>>>> 810d2b7a

    fn build_project(status: ProjectStatus) -> Project {
        let now = Utc::now();

        Project {
            id: ProjectId::generate(),
            created_at: now,
            changed_at: now,
            status,
            notification_settings: Default::default(),
        }
    }

    #[tokio::test]
    async fn test_sql_project_store() -> anyhow::Result<()> {
        let db = MetadataService::in_memory_database().await?;
        let store = MetadataStore::new(db);

        let project1 = build_project(ProjectStatus::Enabled);
        let project2 = build_project(ProjectStatus::QuotaExceeded);

        // Test stores
        store.store_project(project1.clone()).await?;
        store.store_project(project2.clone()).await?;

        // Test exists
        assert!(store.exists(&project1.id).await?);
        assert!(store.exists(&project2.id).await?);
        assert!(!store.exists(&ProjectId::generate()).await?);

        // Test status getters
        assert_eq!(
            store.get_status(&project1.id).await?,
            Some(ProjectStatus::Enabled)
        );
        assert_eq!(
            store.get_status(&project2.id).await?,
            Some(ProjectStatus::QuotaExceeded)
        );
        assert_eq!(store.get_status(&ProjectId::generate()).await?, None);

        // Test status setters
        store
            .set_status(&project2.id, ProjectStatus::Disabled)
            .await?;
        assert_eq!(
            store.get_status(&project2.id).await?,
            Some(ProjectStatus::Disabled)
        );

        // Test status setter for non-existent project
        assert!(matches!(
            store
                .set_status(
                    &ProjectId::generate(),
                    ProjectStatus::PendingDeletion
                )
                .await,
            Err(DatabaseError::DB(sea_orm::DbErr::RecordNotUpdated))
        ));

        // Test notification setters / getters
        {
            let email = EmailNotification {
                address: "test@gmail.com".to_string(),
                verified: true,
            };
            let mut channels = HashMap::new();
            channels
                .insert("email".to_string(), NotificationChannel::Email(email));
            let setting = NotificationSettings {
                channels,
<<<<<<< HEAD
                subscriptions: vec![NotificationSubscription {
=======
                default_subscriptions: vec![NotificationSubscription {
>>>>>>> 810d2b7a
                    channel_names: vec!["email".to_string()],
                    event: NotificationEvent::OnRunFailure(OnRunFailure {}),
                }],
            };
            store
                .set_notification_settings(&project2.id, setting.clone())
                .await?;

            let found = store.get_notification_settings(&project2.id).await?;
            assert_eq!(found, Some(setting));
        }

        Ok(())
    }
}<|MERGE_RESOLUTION|>--- conflicted
+++ resolved
@@ -99,11 +99,7 @@
         NotificationSubscription,
         OnRunFailure,
     };
-<<<<<<< HEAD
-    use crate::metadata::migrate_up;
-=======
     use crate::metadata::MetadataService;
->>>>>>> 810d2b7a
 
     fn build_project(status: ProjectStatus) -> Project {
         let now = Utc::now();
@@ -176,11 +172,7 @@
                 .insert("email".to_string(), NotificationChannel::Email(email));
             let setting = NotificationSettings {
                 channels,
-<<<<<<< HEAD
-                subscriptions: vec![NotificationSubscription {
-=======
                 default_subscriptions: vec![NotificationSubscription {
->>>>>>> 810d2b7a
                     channel_names: vec!["email".to_string()],
                     event: NotificationEvent::OnRunFailure(OnRunFailure {}),
                 }],
