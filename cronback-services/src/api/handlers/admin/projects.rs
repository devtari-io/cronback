--- conflicted
+++ resolved
@@ -11,13 +11,8 @@
 use lib::prelude::*;
 use proto::metadata_svc::{
     CreateProjectRequest,
-<<<<<<< HEAD
-    GetProjectNotificationSettingsRequest,
-    SetProjectNotificationSettingsRequest,
-=======
     GetNotificationSettingsRequest,
     SetNotificationSettingsRequest,
->>>>>>> 810d2b7a
     SetProjectStatusRequest,
 };
 use proto::projects::ProjectStatus;
@@ -116,17 +111,9 @@
         .get_client(&request_id, &project_id)
         .await?;
     let resp = metadata
-<<<<<<< HEAD
-        .get_project_notification_settings(
-            GetProjectNotificationSettingsRequest {
-                id: Some(project_id.into()),
-            },
-        )
-=======
         .get_notification_settings(GetNotificationSettingsRequest {
             id: Some(project_id.into()),
         })
->>>>>>> 810d2b7a
         .await?
         .into_inner();
 
@@ -151,19 +138,10 @@
         .get_client(&request_id, &project_id)
         .await?;
     metadata
-<<<<<<< HEAD
-        .set_project_notification_settings(
-            SetProjectNotificationSettingsRequest {
-                id: Some(project_id.into()),
-                settings: Some(settings.into()),
-            },
-        )
-=======
         .set_notification_settings(SetNotificationSettingsRequest {
             id: Some(project_id.into()),
             settings: Some(settings.into()),
         })
->>>>>>> 810d2b7a
         .await?;
     Ok(StatusCode::NO_CONTENT)
 }